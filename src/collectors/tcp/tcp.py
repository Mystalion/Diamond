# coding=utf-8

"""
The TCPCollector class collects metrics on TCP stats

#### Dependencies

 * /proc/net/netstat
 * /proc/net/snmp

#### Allowed Metric Names
<table>
<tr><th>Name</th><th>Description</th></tr>
<tr><td>SyncookiesSent</td><td>An application wasn't able to accept a
connection fast enough, so the kernel couldn't store an entry in the queue for
this connection. Instead of dropping it, it sent a cookie to the client.
</td></tr>
<tr><td>SyncookiesRecv</td><td>After sending a cookie, it came back to us
and passed the check.</td></tr>
<tr><td>SyncookiesFailed</td><td>After sending a cookie, it came back to us
but looked invalid.</td></tr>
<tr><td>EmbryonicRsts</td><td></td></tr>
<tr><td>PruneCalled</td><td></td></tr>
<tr><td>RcvPruned</td><td>If the kernel is really really desperate and cannot
give more memory to this socket even after dropping the ofo queue, it will
simply discard the packet it received.  This is Really Bad.</td></tr>
<tr><td>OfoPruned</td><td>When a socket is using too much memory (rmem), the
kernel will first discard any out-of-order packet that has been queued (with
SACK).</td></tr>
<tr><td>OutOfWindowIcmps</td><td></td></tr>
<tr><td>LockDroppedIcmps</td><td></td></tr>
<tr><td>ArpFilter</td><td></td></tr>
<tr><td>TW</td><td></td></tr>
<tr><td>TWRecycled</td><td></td></tr>
<tr><td>TWKilled</td><td></td></tr>
<tr><td>PAWSPassive</td><td></td></tr>
<tr><td>PAWSActive</td><td></td></tr>
<tr><td>PAWSEstab</td><td></td></tr>
<tr><td>DelayedACKs</td><td>We waited for another packet to send an ACK, but
didn't see any, so a timer ended up sending a delayed ACK.</td></tr>
<tr><td>DelayedACKLocked</td><td>We wanted to send a delayed ACK but failed
because the socket was locked.  So the timer was reset.</td></tr>
<tr><td>DelayedACKLost</td><td>We sent a delayed and duplicated ACK because the
remote peer retransmitted a packet, thinking that it didn't get to us.</td></tr>
<tr><td>ListenOverflows</td><td>We completed a 3WHS but couldn't put the socket
on the accept queue, so we had to discard the connection.</td></tr>
<tr><td>ListenDrops</td><td>We couldn't accept a connection because one of: we
had no route to the destination, we failed to allocate a socket, we failed to
allocate a new local port bind bucket.  Note: this counter also include all the
increments made to ListenOverflows</td></tr>
<tr><td>TCPPrequeued</td><td></td></tr>
<tr><td>TCPDirectCopyFromBacklog</td><td></td></tr>
<tr><td>TCPDirectCopyFromPrequeue</td><td></td></tr>
<tr><td>TCPPrequeueDropped</td><td></td></tr>
<tr><td>TCPHPHits</td><td></td></tr>
<tr><td>TCPHPHitsToUser</td><td></td></tr>
<tr><td>TCPPureAcks</td><td></td></tr>
<tr><td>TCPHPAcks</td><td></td></tr>
<tr><td>TCPRenoRecovery</td><td>A packet was lost and we recovered after a
fast retransmit.</td></tr>
<tr><td>TCPSackRecovery</td><td>A packet was lost and we recovered by using
selective acknowledgements.</td></tr>
<tr><td>TCPSACKReneging</td><td></td></tr>
<tr><td>TCPFACKReorder</td><td>We detected re-ordering using FACK (Forward ACK
-- the highest sequence number known to have been received by the peer when
using SACK -- FACK is used during congestion control).</td></tr>
<tr><td>TCPSACKReorder</td><td>We detected re-ordering using SACK.</td></tr>
<tr><td>TCPRenoReorder</td><td>We detected re-ordering using fast retransmit.
</td></tr>
<tr><td>TCPTSReorder</td><td>We detected re-ordering using the timestamp option.
</td></tr>
<tr><td>TCPFullUndo</td><td>We detected some erroneous retransmits and undid our
CWND reduction.</td></tr>
<tr><td>TCPPartialUndo</td><td>We detected some erroneous retransmits, a partial
ACK arrived while we were fast retransmitting, so we were able to partially undo
some of our CWND reduction.</td></tr>
<tr><td>TCPDSACKUndo</td><td>We detected some erroneous retransmits, a D-SACK
arrived and ACK'ed all the retransmitted data, so we undid our CWND reduction.
</td></tr>
<tr><td>TCPLossUndo</td><td>We detected some erroneous retransmits, a partial
ACK arrived, so we undid our CWND reduction.</td></tr>
<tr><td>TCPLoss</td><td></td></tr>
<tr><td>TCPLostRetransmit</td><td></td></tr>
<tr><td>TCPRenoFailures</td><td></td></tr>
<tr><td>TCPSackFailures</td><td></td></tr>
<tr><td>TCPLossFailures</td><td></td></tr>
<tr><td>TCPFastRetrans</td><td></td></tr>
<tr><td>TCPForwardRetrans</td><td></td></tr>
<tr><td>TCPSlowStartRetrans</td><td></td></tr>
<tr><td>TCPTimeouts</td><td></td></tr>
<tr><td>TCPRenoRecoveryFail</td><td></td></tr>
<tr><td>TCPSackRecoveryFail</td><td></td></tr>
<tr><td>TCPSchedulerFailed</td><td></td></tr>
<tr><td>TCPRcvCollapsed</td><td></td></tr>
<tr><td>TCPDSACKOldSent</td><td></td></tr>
<tr><td>TCPDSACKOfoSent</td><td></td></tr>
<tr><td>TCPDSACKRecv</td><td></td></tr>
<tr><td>TCPDSACKOfoRecv</td><td></td></tr>

<tr><td>TCPSACKDiscard</td><td>We got a completely invalid SACK block and
discarded it.</td></tr>
<tr><td>TCPDSACKIgnoredOld</td><td>We got a duplicate SACK while retransmitting
so we discarded it.</td></tr>
<tr><td>TCPDSACKIgnoredNoUndo</td><td>We got a duplicate SACK and discarded it.
</td></tr>

<tr><td>TCPAbortOnSyn</td><td>We received an unexpected SYN so we sent a RST to
the peer.</td></tr>
<tr><td>TCPAbortOnData</td><td>We were in FIN_WAIT1 yet we received a data
packet with a sequence number that's beyond the last one for this connection,
so we RST'ed.</td></tr>
<tr><td>TCPAbortOnClose</td><td>We received data but the user has closed the
socket, so we have no wait of handing it to them, so we RST'ed.</td></tr>
<tr><td>TCPAbortOnMemory</td><td>This is Really Bad.  It happens when there are
too many orphaned sockets (not attached a FD) and the kernel has to drop a
connection. Sometimes it will send a reset to the peer, sometimes it wont.
</td></tr>
<tr><td>TCPAbortOnTimeout</td><td>The connection timed out really hard.
</td></tr>
<tr><td>TCPAbortOnLinger</td><td>We killed a socket that was closed by the
application and lingered around for long enough.</td></tr>
<tr><td>TCPAbortFailed</td><td>We tried to send a reset, probably during one of
teh TCPABort* situations above, but we failed e.g. because we couldn't allocate
enough memory (very bad).</td></tr>
<tr><td>TCPMemoryPressures</td><td>Number of times a socket was put in "memory
pressure" due to a non fatal memory allocation failure (reduces the send buffer
size etc).</td></tr>

<tr><td>TCPBacklogDrop</td><td>We received something but had to drop it because
the socket's receive queue was full.</td></tr>

<tr><td>RtoAlgorithm</td><td></td></tr>
<tr><td>RtoMin</td><td></td></tr>
<tr><td>RtoMax</td><td></td></tr>
<tr><td>MaxConn</td><td></td></tr>
<tr><td>ActiveOpens</td><td></td></tr>
<tr><td>PassiveOpens</td><td></td></tr>
<tr><td>AttemptFails</td><td></td></tr>
<tr><td>EstabResets</td><td></td></tr>
<tr><td>CurrEstab</td><td></td></tr>
<tr><td>InSegs</td><td></td></tr>
<tr><td>OutSegs</td><td></td></tr>
<tr><td>RetransSegs</td><td></td></tr>
<tr><td>InErrs</td><td></td></tr>
<tr><td>OutRsts</td><td></td></tr>
</table>

"""

import diamond.collector
import os


class TCPCollector(diamond.collector.Collector):

    PROC = [
        '/proc/net/netstat',
        '/proc/net/snmp'
    ]

    def __init__(self, config, handlers):
        super(TCPCollector, self).__init__(config, handlers)
        if self.config['allowed_names'] is None:
            self.config['allowed_names'] = []

    def get_default_config_help(self):
        config_help = super(TCPCollector, self).get_default_config_help()
        config_help.update({
            'allowed_names': 'list of entries to collect, empty to collect all',
        })
        return config_help

    def get_default_config(self):
        """
        Returns the default collector settings
        """
        config = super(TCPCollector, self).get_default_config()
        config.update({
            'path':             'tcp',
            'allowed_names':    'ListenOverflows, ListenDrops, TCPLoss, '
            + 'TCPTimeouts, TCPFastRetrans, TCPLostRetransmit, '
            + 'TCPForwardRetrans, TCPSlowStartRetrans'
        })
        return config

    def collect(self):
        metrics = {}

        for filepath in self.PROC:
            if not os.access(filepath, os.R_OK):
                self.log.error('Permission to access %s denied', filepath)
                continue

            header = ''
            data = ''

            # Seek the file for the lines that start with Tcp
            file = open(filepath)

            if not file:
                self.log.error('Failed to open %s', filepath)
                continue

            while True:
                line = file.readline()

                # Reached EOF?
                if len(line) == 0:
                    break

                # Line has metrics?
                if line.startswith("Tcp"):
                    header = line
                    data = file.readline()
                    break
            file.close()

            # No data from the file?
            if header == '' or data == '':
                self.log.error('%s has no lines with Tcp', filepath)
                continue

            header = header.split()
            data = data.split()

            for i in xrange(1, len(header)):
                metrics[header[i]] = data[i]

<<<<<<< HEAD
        if len(lines) != 2:
            return
=======
        for metric_name in metrics.keys():
            if (len(self.config['allowed_names']) > 0
                and metric_name not in self.config['allowed_names']):
                continue

            value = metrics[metric_name]
            value = self.derivative(metric_name, long(value))
>>>>>>> 2e73a98d

            # Why is this here?
            if value < 0:
                continue

            # Publish the metric
            self.publish(metric_name, value, 0)<|MERGE_RESOLUTION|>--- conflicted
+++ resolved
@@ -226,10 +226,6 @@
             for i in xrange(1, len(header)):
                 metrics[header[i]] = data[i]
 
-<<<<<<< HEAD
-        if len(lines) != 2:
-            return
-=======
         for metric_name in metrics.keys():
             if (len(self.config['allowed_names']) > 0
                 and metric_name not in self.config['allowed_names']):
@@ -237,7 +233,6 @@
 
             value = metrics[metric_name]
             value = self.derivative(metric_name, long(value))
->>>>>>> 2e73a98d
 
             # Why is this here?
             if value < 0:
